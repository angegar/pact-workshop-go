--- conflicted
+++ resolved
@@ -22,14 +22,6 @@
 
 	verifier := provider.NewVerifier()
 
-<<<<<<< HEAD
-	// Verify the Provider - Tag-based Published Pacts for any known consumers
-	_, err := pact.VerifyProvider(t, types.VerifyRequest{
-		ProviderBaseURL: fmt.Sprintf("http://127.0.0.1:%d", port),
-		Tags:            []string{"master"},
-		PactURLs:        []string{filepath.FromSlash(fmt.Sprintf("%s/goadminservice-gouserservice.json", os.Getenv("PACT_DIR")))},
-		ProviderVersion: "1.0.0",
-=======
 	// Verify the Provider - From file
 	err := verifier.VerifyProvider(t, provider.VerifyRequest{
 		Provider:           "GoUserService",
@@ -38,7 +30,6 @@
 		FailIfNoPactsFound: false,
 		PactFiles:          []string{filepath.FromSlash(fmt.Sprintf("%s/GoAdminService-GoUserService.json", os.Getenv("PACT_DIR")))},
 		ProviderVersion:    os.Getenv("VERSION_COMMIT"),
->>>>>>> aa3789e7
 	})
 
 	if err != nil {
@@ -63,20 +54,4 @@
 }
 
 // Configuration / Test Data
-<<<<<<< HEAD
-var dir, _ = os.Getwd()
-var pactDir = fmt.Sprintf("%s/../../pacts", dir)
-var logDir = fmt.Sprintf("%s/log", dir)
-var port, _ = utils.GetFreePort()
-
-// Setup the Pact client.
-func createPact() dsl.Pact {
-	return dsl.Pact{
-		Provider: "GoUserService",
-		LogDir:   logDir,
-		LogLevel: "INFO",
-	}
-}
-=======
-var port, _ = utils.GetFreePort()
->>>>>>> aa3789e7
+var port, _ = utils.GetFreePort()