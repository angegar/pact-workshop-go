module github.com/pact-foundation/pact-workshop-go

<<<<<<< HEAD
go 1.14

require (
	github.com/google/uuid v1.1.2
	github.com/pact-foundation/pact-go v1.5.0
	github.com/stretchr/testify v1.6.1
=======
go 1.20

require (
	github.com/google/uuid v1.3.0
	github.com/pact-foundation/pact-go/v2 v2.0.2
	github.com/stretchr/testify v1.8.4
)

require (
	cloud.google.com/go v0.110.4 // indirect
	cloud.google.com/go/compute v1.21.0 // indirect
	cloud.google.com/go/compute/metadata v0.2.3 // indirect
	cloud.google.com/go/iam v1.1.1 // indirect
	cloud.google.com/go/storage v1.31.0 // indirect
	github.com/aws/aws-sdk-go v1.44.298 // indirect
	github.com/bgentry/go-netrc v0.0.0-20140422174119-9fd32a8b3d3d // indirect
	github.com/davecgh/go-spew v1.1.1 // indirect
	github.com/golang/groupcache v0.0.0-20210331224755-41bb18bfe9da // indirect
	github.com/golang/protobuf v1.5.3 // indirect
	github.com/google/go-cmp v0.5.9 // indirect
	github.com/google/s2a-go v0.1.4 // indirect
	github.com/googleapis/enterprise-certificate-proxy v0.2.5 // indirect
	github.com/googleapis/gax-go/v2 v2.12.0 // indirect
	github.com/hashicorp/go-cleanhttp v0.5.2 // indirect
	github.com/hashicorp/go-getter v1.7.2 // indirect
	github.com/hashicorp/go-safetemp v1.0.0 // indirect
	github.com/hashicorp/go-version v1.6.0 // indirect
	github.com/hashicorp/logutils v1.0.0 // indirect
	github.com/inconshreveable/mousetrap v1.1.0 // indirect
	github.com/jmespath/go-jmespath v0.4.0 // indirect
	github.com/klauspost/compress v1.16.7 // indirect
	github.com/kr/text v0.2.0 // indirect
	github.com/mitchellh/go-homedir v1.1.0 // indirect
	github.com/mitchellh/go-testing-interface v1.14.1 // indirect
	github.com/pmezard/go-difflib v1.0.0 // indirect
	github.com/spf13/afero v1.9.5 // indirect
	github.com/spf13/cobra v1.7.0 // indirect
	github.com/spf13/pflag v1.0.5 // indirect
	github.com/ulikunitz/xz v0.5.11 // indirect
	go.opencensus.io v0.24.0 // indirect
	golang.org/x/crypto v0.11.0 // indirect
	golang.org/x/net v0.12.0 // indirect
	golang.org/x/oauth2 v0.10.0 // indirect
	golang.org/x/sync v0.3.0 // indirect
	golang.org/x/sys v0.10.0 // indirect
	golang.org/x/text v0.11.0 // indirect
	golang.org/x/xerrors v0.0.0-20220907171357-04be3eba64a2 // indirect
	google.golang.org/api v0.130.0 // indirect
	google.golang.org/appengine v1.6.7 // indirect
	google.golang.org/genproto v0.0.0-20230711160842-782d3b101e98 // indirect
	google.golang.org/genproto/googleapis/api v0.0.0-20230711160842-782d3b101e98 // indirect
	google.golang.org/genproto/googleapis/rpc v0.0.0-20230711160842-782d3b101e98 // indirect
	google.golang.org/grpc v1.58.1 // indirect
	google.golang.org/protobuf v1.31.0 // indirect
	gopkg.in/yaml.v2 v2.4.0 // indirect
	gopkg.in/yaml.v3 v3.0.1 // indirect
>>>>>>> 675516ee
)<|MERGE_RESOLUTION|>--- conflicted
+++ resolved
@@ -1,13 +1,5 @@
 module github.com/pact-foundation/pact-workshop-go
 
-<<<<<<< HEAD
-go 1.14
-
-require (
-	github.com/google/uuid v1.1.2
-	github.com/pact-foundation/pact-go v1.5.0
-	github.com/stretchr/testify v1.6.1
-=======
 go 1.20
 
 require (
@@ -64,5 +56,4 @@
 	google.golang.org/protobuf v1.31.0 // indirect
 	gopkg.in/yaml.v2 v2.4.0 // indirect
 	gopkg.in/yaml.v3 v3.0.1 // indirect
->>>>>>> 675516ee
 )