# Pact Go workshop

## Introduction
This workshop is aimed at demonstrating core features and benefits of contract testing with Pact.

Whilst contract testing can be applied retrospectively to systems, we will follow the [consumer driven contracts](https://martinfowler.com/articles/consumerDrivenContracts.html) approach in this workshop - where a new consumer and provider are created in parallel to evolve a service over time, especially where there is some uncertainty with what is to be built.

This workshop should take from 1 to 2 hours, depending on how deep you want to go into each topic.

**Workshop outline**:

- [step 1: **create consumer**](//github.com/pact-foundation/pact-workshop-go/tree/step1): Create our consumer before the Provider API even exists
- [step 2: **unit test**](//github.com/pact-foundation/pact-workshop-go/tree/step2): Write a unit test for our consumer
- [step 3: **pact test**](//github.com/pact-foundation/pact-workshop-go/tree/step3): Write a Pact test for our consumer
- [step 4: **pact verification**](//github.com/pact-foundation/pact-workshop-go/tree/step4): Verify the consumer pact with the Provider API
- [step 5: **fix consumer**](//github.com/pact-foundation/pact-workshop-go/tree/step5): Fix the consumer's bad assumptions about the Provider
- [step 6: **pact test**](//github.com/pact-foundation/pact-workshop-go/tree/step6): Write a pact test for `404` (missing User) in consumer
- [step 7: **provider states**](//github.com/pact-foundation/pact-workshop-go/tree/step7): Update API to handle `404` case
- [step 8: **pact test**](//github.com/pact-foundation/pact-workshop-go/tree/step8): Write a pact test for the `401` case
- [step 9: **pact test**](//github.com/pact-foundation/pact-workshop-go/tree/step9): Update API to handle `401` case
- [step 10: **request filters**](//github.com/pact-foundation/pact-workshop-go/tree/step10): Fix the provider to support the `401` case
- [step 11: **pact broker**](//github.com/pact-foundation/pact-workshop-go/tree/step11): Implement a broker workflow for integration with CI/CD

_NOTE: Each step is tied to, and must be run within, a git branch, allowing you to progress through each stage incrementally. For example, to move to step 2 run the following: `git checkout step2`_

## Learning objectives

If running this as a team workshop format, you may want to take a look through the [learning objectives](./LEARNING.md).

## Scenario

There are two components in scope for our workshop.

1. Admin Service (Consumer). Does Admin-y things, and often needs to communicate to the User service. But really, it's just a placeholder for a more useful consumer (e.g. a website or another microservice) - it doesn't do much!
1. User Service (Provider). Provides useful things about a user, such as listing all users and getting the details of individuals.

For the purposes of this workshop, we won't implement any functionality of the Admin Service, except the bits that require User information.

<<<<<<< HEAD
=======
**Project Structure**
>>>>>>> aa3789e7

The key packages are shown below:

```sh
<<<<<<< HEAD
├── consumer		  # Contains the Admin Service Team (client) project
=======
├── consumer	  # Contains the Admin Service Team (client) project
>>>>>>> aa3789e7
├── model         # Shared domain model
├── pact          # The directory of the Pact Standalone CLI
├── provider      # The User Service Team (provider) project
```

## Step 1 - Simple Consumer calling Provider

We need to first create an HTTP client to make the calls to our provider service:

![Simple Consumer](diagrams/workshop_step1.png)

*NOTE*: even if the API client had been been graciously provided for us by our Provider Team, it doesn't mean that we shouldn't write contract tests - because the version of the client we have may not always be in sync with the deployed API - and also because we will write tests on the output appropriate to our specific needs.

This User Service expects a `users` path parameter, and then returns some simple json back:

![Sequence Diagram](diagrams/workshop_step1_class-sequence-diagram.png)

You can see the client public interface we created in the `consumer/client` package:

```go

type Client struct {
	BaseURL    *url.URL
	httpClient *http.Client
}

// GetUser gets a single user from the API
func (c *Client) GetUser(id int) (*model.User, error) {
}
```

We can run the client with `make run-consumer` - it should fail with an error, because the Provider is not running.

*Move on to [step 2](//github.com/pact-foundation/pact-workshop-go/tree/step2): Write a unit test for our consumer*

## Step 2 - Client Tested but integration fails

Now lets create a basic test for our API client. We're going to check 2 things:

1. That our client code hit the expected endpoint
1. That the response is marshalled into a `User` object, with the correct ID

*consumer/client/client_test.go*

```go
func TestClientUnit_GetUser(t *testing.T) {
	userID := 10

	// Setup mock server
	server := httptest.NewServer(http.HandlerFunc(func(rw http.ResponseWriter, req *http.Request) {
		assert.Equal(t, req.URL.String(), fmt.Sprintf("/users/%d", userID))
		user, _ := json.Marshal(model.User{
			FirstName: "Sally",
			LastName:  "McDougall",
			ID:        userID,
			Type:      "admin",
			Username:  "smcdougall",
		})
		rw.Write([]byte(user))
	}))
	defer server.Close()

	// Setup client
	u, _ := url.Parse(server.URL)
	client := &Client{
		BaseURL: u,
	}
	user, err := client.GetUser(userID)
	assert.NoError(t, err)

	// Assert basic fact
	assert.Equal(t, user.ID, userID)
}

```

![Unit Test With Mocked Response](diagrams/workshop_step2_unit_test.png)

Let's run this spec and see it all pass:

```
$ make unit

--- 🔨Running Unit tests
go test -count=1 github.com/pact-foundation/pact-workshop-go/consumer/client -run 'TestClientUnit'
ok  	github.com/pact-foundation/pact-workshop-go/consumer/client	10.196s
```

Meanwhile, our provider team has started building out their API in parallel. Let's run our client against our provider (you'll need two terminals to do this):


```
# Terminal 1
$ make run-provider

2019/10/28 18:24:37 API starting: port 8080 ([::]:8080)

# Terminal 2
make run-consumer

2019/10/28 18:25:57 api unavailable
exit status 1
make: *** [run-consumer] Error 1

```

Doh! The Provider doesn't know about `/users/:id`. On closer inspection, the provider only knows about `/user/:id` and `/users`.

We need to have a conversation about what the endpoint should be, but first...

*Move on to [step 3](//github.com/pact-foundation/pact-workshop-go/tree/step3)*

## Step 3 - Pact to the rescue

Let us add Pact to the project and write a consumer pact test for the `GET /users/:id` endpoint. Note how similar it looks to our unit test:

*consumer/client/client_pact_test.go:*

```go
	t.Run("the user exists", func(t *testing.T) {
		id := 10

		err = mockProvider.
			AddInteraction().
			Given("User sally exists").
			UponReceiving("A request to login with user 'sally'").
<<<<<<< HEAD
			WithRequest(request{
				Method:  "GET",
				Path:    term("/users/10", "/user/[0-9]+"),
=======
			WithRequestPathMatcher("GET", Regex("/users/"+strconv.Itoa(id), "/users/[0-9]+")).
			WillRespondWith(200, func(b *consumer.V2ResponseBuilder) {
				b.BodyMatch(model.User{}).
					Header("Content-Type", Term("application/json", `application\/json`)).
					Header("X-Api-Correlation-Id", Like("100"))
>>>>>>> aa3789e7
			}).
			ExecuteTest(t, func(config consumer.MockServerConfig) error {
				// Act: test our API client behaves correctly

<<<<<<< HEAD
		err := pact.Verify(func() error {
			user, err := client.GetUser(id)
=======
				// Get the Pact mock server URL
				u, _ = url.Parse("http://" + config.Host + ":" + strconv.Itoa(config.Port))
>>>>>>> aa3789e7

				// Initialise the API client and point it at the Pact mock server
				client = &Client{
					BaseURL: u,
				}

				// // Execute the API client
				user, err := client.GetUser(id)

				// // Assert basic fact
				if user.ID != id {
					return fmt.Errorf("wanted user with ID %d but got %d", id, user.ID)
				}

				return err
			})

		assert.NoError(t, err)

	})
```


![Test using Pact](diagrams/workshop_step3_pact.png)


This test starts a Pact mock server on a random port that acts as our provider service. . We can access the update the `config.Host` & `config.Port` from `consumer.MockServerConfig` in the `ExecuteTest` block and pass these into the `Client` that we create, after initialising Pact. Pact will ensure our client makes the request stated in the interaction.

Running this test still passes, but it creates a pact file which we can use to validate our assumptions on the provider side, and have conversation around.

```console
$ make consumer
```

A pact file should have been generated in *pacts/GoAdminService-GoUserService.json*

*Move on to [step 4](//github.com/pact-foundation/pact-workshop-go/tree/step4)*

## Step 4 - Verify the provider

![Pact Verification](diagrams/workshop_step4_pact.png)

We now need to validate the pact generated by the consumer is valid, by executing it against the running service provider, which should fail:

```console
$ make provider

--- 🔨Running Provider Pact tests
go test -count=1 -tags=integration github.com/pact-foundation/pact-workshop-go/provider -run "TestPactProvider"
2019/10/30 11:29:49 API starting: port 62059 ([::]:62059)
--- FAIL: TestPactProvider (11.30s)
    pact.go:416: Verifying a pact between GoAdminService and GoUserService Given User sally exists A request to login with user 'sally' with GET /users/10 returns a response which has a matching body
        Actual: [{"firstName":"Jean-Marie","lastName":"de La Beaujardière😀😍","username":"sally","type":"admin","id":10}]

        Diff
        --------------------------------------
        Key: - is expected
             + is actual
        Matching keys and values are not shown

        -{
        -  "firstName": "Sally",
        -  "id": 10,
        -  "lastName": "McSmiley Face😀😍",
        -  "type": "admin",
        -  "username": "sally"
        -}
        +[
        +  {
        +    "firstName": "Jean-Marie",
        +    "lastName": "de La Beaujardière😀😍",
        +    "username": "sally",
        +    "type": "admin",
        +    "id": 10
        +  },
        +]


        Description of differences
        --------------------------------------
        * Expected a Hash (like {"firstName"=>"Sally", "id"=>10, "lastName"=>"McSmiley Face😀😍", "type"=>"admin", "username"=>"sally"}) but got an Array ([{"firstName"=>"Jean-Marie", "lastName"=>"de La Beaujardière😀😍", "username"=>"sally", "type"=>"admin", "id"=>10}]) at $

    user_service_test.go:43: error verifying provider: exit status 1
```

The test has failed, as the expected path `/users/:id` is actually triggering the `/users` endpoint (which we don't need), and returning a _list_ of Users instead of a _single_ User. We incorrectly believed our provider was following a RESTful design, but the authors were too lazy to implement a better routing solution 🤷🏻‍♂️.

*Move on to [step 5](//github.com/pact-foundation/pact-workshop-go/tree/step5)*<|MERGE_RESOLUTION|>--- conflicted
+++ resolved
@@ -36,19 +36,12 @@
 
 For the purposes of this workshop, we won't implement any functionality of the Admin Service, except the bits that require User information.
 
-<<<<<<< HEAD
-=======
 **Project Structure**
->>>>>>> aa3789e7
 
 The key packages are shown below:
 
 ```sh
-<<<<<<< HEAD
-├── consumer		  # Contains the Admin Service Team (client) project
-=======
 ├── consumer	  # Contains the Admin Service Team (client) project
->>>>>>> aa3789e7
 ├── model         # Shared domain model
 ├── pact          # The directory of the Pact Standalone CLI
 ├── provider      # The User Service Team (provider) project
@@ -175,28 +168,17 @@
 			AddInteraction().
 			Given("User sally exists").
 			UponReceiving("A request to login with user 'sally'").
-<<<<<<< HEAD
-			WithRequest(request{
-				Method:  "GET",
-				Path:    term("/users/10", "/user/[0-9]+"),
-=======
 			WithRequestPathMatcher("GET", Regex("/users/"+strconv.Itoa(id), "/users/[0-9]+")).
 			WillRespondWith(200, func(b *consumer.V2ResponseBuilder) {
 				b.BodyMatch(model.User{}).
 					Header("Content-Type", Term("application/json", `application\/json`)).
 					Header("X-Api-Correlation-Id", Like("100"))
->>>>>>> aa3789e7
 			}).
 			ExecuteTest(t, func(config consumer.MockServerConfig) error {
 				// Act: test our API client behaves correctly
 
-<<<<<<< HEAD
-		err := pact.Verify(func() error {
-			user, err := client.GetUser(id)
-=======
 				// Get the Pact mock server URL
 				u, _ = url.Parse("http://" + config.Host + ":" + strconv.Itoa(config.Port))
->>>>>>> aa3789e7
 
 				// Initialise the API client and point it at the Pact mock server
 				client = &Client{
