# Pact Go workshop

## Introduction
This workshop is aimed at demonstrating core features and benefits of contract testing with Pact.

Whilst contract testing can be applied retrospectively to systems, we will follow the [consumer driven contracts](https://martinfowler.com/articles/consumerDrivenContracts.html) approach in this workshop - where a new consumer and provider are created in parallel to evolve a service over time, especially where there is some uncertainty with what is to be built.

This workshop should take from 1 to 2 hours, depending on how deep you want to go into each topic.

**Workshop outline**:

- [step 1: **create consumer**](//github.com/pact-foundation/pact-workshop-go/tree/step1): Create our consumer before the Provider API even exists
- [step 2: **unit test**](//github.com/pact-foundation/pact-workshop-go/tree/step2): Write a unit test for our consumer
- [step 3: **pact test**](//github.com/pact-foundation/pact-workshop-go/tree/step3): Write a Pact test for our consumer
- [step 4: **pact verification**](//github.com/pact-foundation/pact-workshop-go/tree/step4): Verify the consumer pact with the Provider API
- [step 5: **fix consumer**](//github.com/pact-foundation/pact-workshop-go/tree/step5): Fix the consumer's bad assumptions about the Provider
- [step 6: **pact test**](//github.com/pact-foundation/pact-workshop-go/tree/step6): Write a pact test for `404` (missing User) in consumer
- [step 7: **provider states**](//github.com/pact-foundation/pact-workshop-go/tree/step7): Update API to handle `404` case
- [step 8: **pact test**](//github.com/pact-foundation/pact-workshop-go/tree/step8): Write a pact test for the `401` case
- [step 9: **pact test**](//github.com/pact-foundation/pact-workshop-go/tree/step9): Update API to handle `401` case
- [step 10: **request filters**](//github.com/pact-foundation/pact-workshop-go/tree/step10): Fix the provider to support the `401` case
- [step 11: **pact broker**](//github.com/pact-foundation/pact-workshop-go/tree/step11): Implement a broker workflow for integration with CI/CD

_NOTE: Each step is tied to, and must be run within, a git branch, allowing you to progress through each stage incrementally. For example, to move to step 2 run the following: `git checkout step2`_

## Learning objectives

If running this as a team workshop format, you may want to take a look through the [learning objectives](./LEARNING.md).

## Scenario

There are two components in scope for our workshop.

1. Admin Service (Consumer). Does Admin-y things, and often needs to communicate to the User service. But really, it's just a placeholder for a more useful consumer (e.g. a website or another microservice) - it doesn't do much!
1. User Service (Provider). Provides useful things about a user, such as listing all users and getting the details of individuals.

For the purposes of this workshop, we won't implement any functionality of the Admin Service, except the bits that require User information.

<<<<<<< HEAD
=======
**Project Structure**
>>>>>>> 58fa8ec2

The key packages are shown below:

```sh
<<<<<<< HEAD
├── consumer		  # Contains the Admin Service Team (client) project
=======
├── consumer	  # Contains the Admin Service Team (client) project
>>>>>>> 58fa8ec2
├── model         # Shared domain model
├── pact          # The directory of the Pact Standalone CLI
├── provider      # The User Service Team (provider) project
```

## Step 1 - Simple Consumer calling Provider

We need to first create an HTTP client to make the calls to our provider service:

![Simple Consumer](diagrams/workshop_step1.png)

*NOTE*: even if the API client had been been graciously provided for us by our Provider Team, it doesn't mean that we shouldn't write contract tests - because the version of the client we have may not always be in sync with the deployed API - and also because we will write tests on the output appropriate to our specific needs.

This User Service expects a `users` path parameter, and then returns some simple json back:

![Sequence Diagram](diagrams/workshop_step1_class-sequence-diagram.png)

You can see the client public interface we created in the `consumer/client` package:

```go

type Client struct {
	BaseURL    *url.URL
	httpClient *http.Client
}

// GetUser gets a single user from the API
func (c *Client) GetUser(id int) (*model.User, error) {
}
```

We can run the client with `make run-consumer` - it should fail with an error, because the Provider is not running.

*Move on to [step 2](//github.com/pact-foundation/pact-workshop-go/tree/step2): Write a unit test for our consumer*

## Step 2 - Client Tested but integration fails

Now lets create a basic test for our API client. We're going to check 2 things:

1. That our client code hit the expected endpoint
1. That the response is marshalled into a `User` object, with the correct ID

*consumer/client/client_test.go*

```go
func TestClientUnit_GetUser(t *testing.T) {
	userID := 10

	// Setup mock server
	server := httptest.NewServer(http.HandlerFunc(func(rw http.ResponseWriter, req *http.Request) {
		assert.Equal(t, req.URL.String(), fmt.Sprintf("/users/%d", userID))
		user, _ := json.Marshal(model.User{
			FirstName: "Sally",
			LastName:  "McDougall",
			ID:        userID,
			Type:      "admin",
			Username:  "smcdougall",
		})
		rw.Write([]byte(user))
	}))
	defer server.Close()

	// Setup client
	u, _ := url.Parse(server.URL)
	client := &Client{
		BaseURL: u,
	}
	user, err := client.GetUser(userID)
	assert.NoError(t, err)

	// Assert basic fact
	assert.Equal(t, user.ID, userID)
}

```

![Unit Test With Mocked Response](diagrams/workshop_step2_unit_test.png)

Let's run this spec and see it all pass:

```
$ make unit

--- 🔨Running Unit tests
go test -count=1 github.com/pact-foundation/pact-workshop-go/consumer/client -run 'TestClientUnit'
ok  	github.com/pact-foundation/pact-workshop-go/consumer/client	10.196s
```

Meanwhile, our provider team has started building out their API in parallel. Let's run our client against our provider (you'll need two terminals to do this):


```
# Terminal 1
$ make run-provider

2019/10/28 18:24:37 API starting: port 8080 ([::]:8080)

# Terminal 2
make run-consumer

2019/10/28 18:25:57 api unavailable
exit status 1
make: *** [run-consumer] Error 1

```

Doh! The Provider doesn't know about `/users/:id`. On closer inspection, the provider only knows about `/user/:id` and `/users`.

We need to have a conversation about what the endpoint should be, but first...

*Move on to [step 3](//github.com/pact-foundation/pact-workshop-go/tree/step3)*

## Step 3 - Pact to the rescue

Let us add Pact to the project and write a consumer pact test for the `GET /users/:id` endpoint. Note how similar it looks to our unit test:

*consumer/client/client_pact_test.go:*

```go
	t.Run("the user exists", func(t *testing.T) {
		id := 10

		err = mockProvider.
			AddInteraction().
			Given("User sally exists").
			UponReceiving("A request to login with user 'sally'").
<<<<<<< HEAD
			WithRequest(request{
				Method:  "GET",
				Path:    term("/users/10", "/user/[0-9]+"),
=======
			WithRequestPathMatcher("GET", Regex("/users/"+strconv.Itoa(id), "/users/[0-9]+")).
			WillRespondWith(200, func(b *consumer.V2ResponseBuilder) {
				b.BodyMatch(model.User{}).
					Header("Content-Type", Term("application/json", `application\/json`)).
					Header("X-Api-Correlation-Id", Like("100"))
>>>>>>> 58fa8ec2
			}).
			ExecuteTest(t, func(config consumer.MockServerConfig) error {
				// Act: test our API client behaves correctly

<<<<<<< HEAD
		err := pact.Verify(func() error {
			user, err := client.GetUser(id)
=======
				// Get the Pact mock server URL
				u, _ = url.Parse("http://" + config.Host + ":" + strconv.Itoa(config.Port))
>>>>>>> 58fa8ec2

				// Initialise the API client and point it at the Pact mock server
				client = &Client{
					BaseURL: u,
				}

				// // Execute the API client
				user, err := client.GetUser(id)

				// // Assert basic fact
				if user.ID != id {
					return fmt.Errorf("wanted user with ID %d but got %d", id, user.ID)
				}

				return err
			})

		assert.NoError(t, err)

	})
```


![Test using Pact](diagrams/workshop_step3_pact.png)


This test starts a Pact mock server on a random port that acts as our provider service. . We can access the update the `config.Host` & `config.Port` from `consumer.MockServerConfig` in the `ExecuteTest` block and pass these into the `Client` that we create, after initialising Pact. Pact will ensure our client makes the request stated in the interaction.

Running this test still passes, but it creates a pact file which we can use to validate our assumptions on the provider side, and have conversation around.

```console
$ make consumer
```

A pact file should have been generated in *pacts/GoAdminService-GoUserService.json*

*Move on to [step 4](//github.com/pact-foundation/pact-workshop-go/tree/step4)*

## Step 4 - Verify the provider

![Pact Verification](diagrams/workshop_step4_pact.png)

We now need to validate the pact generated by the consumer is valid, by executing it against the running service provider, which should fail:

```console
$ make provider

--- 🔨Running Provider Pact tests
go test -count=1 -tags=integration github.com/pact-foundation/pact-workshop-go/provider -run "TestPactProvider"
2019/10/30 11:29:49 API starting: port 62059 ([::]:62059)
--- FAIL: TestPactProvider (11.30s)
    pact.go:416: Verifying a pact between GoAdminService and GoUserService Given User sally exists A request to login with user 'sally' with GET /users/10 returns a response which has a matching body
        Actual: [{"firstName":"Jean-Marie","lastName":"de La Beaujardière😀😍","username":"sally","type":"admin","id":10}]

        Diff
        --------------------------------------
        Key: - is expected
             + is actual
        Matching keys and values are not shown

        -{
        -  "firstName": "Sally",
        -  "id": 10,
        -  "lastName": "McSmiley Face😀😍",
        -  "type": "admin",
        -  "username": "sally"
        -}
        +[
        +  {
        +    "firstName": "Jean-Marie",
        +    "lastName": "de La Beaujardière😀😍",
        +    "username": "sally",
        +    "type": "admin",
        +    "id": 10
        +  },
        +]


        Description of differences
        --------------------------------------
        * Expected a Hash (like {"firstName"=>"Sally", "id"=>10, "lastName"=>"McSmiley Face😀😍", "type"=>"admin", "username"=>"sally"}) but got an Array ([{"firstName"=>"Jean-Marie", "lastName"=>"de La Beaujardière😀😍", "username"=>"sally", "type"=>"admin", "id"=>10}]) at $

    user_service_test.go:43: error verifying provider: exit status 1
```

The test has failed, as the expected path `/users/:id` is actually triggering the `/users` endpoint (which we don't need), and returning a _list_ of Users instead of a _single_ User. We incorrectly believed our provider was following a RESTful design, but the authors were too lazy to implement a better routing solution 🤷🏻‍♂️.

The correct endpoint should be `/user/:id`.

Move on to [step 5](//github.com/pact-foundation/pact-workshop-go/tree/step5)*

## Step 5 - Back to the client we go

![Pact Verification](diagrams/workshop_step5_pact.png)

Let's update the consumer test and client to hit the correct path, and run the provider verification also:

```
$ make consumer

--- 🔨Running Consumer Pact tests
go test github.com/pact-foundation/pact-workshop-go/consumer/client -run '^TestClientPact'
ok  	github.com/pact-foundation/pact-workshop-go/consumer/client	21.983s
```

```
$ make provider

--- 🔨Running Provider Pact tests
go test -count=1 -tags=integration github.com/pact-foundation/pact-workshop-go/provider -run "TestPactProvider"
ok  	github.com/pact-foundation/pact-workshop-go/provider	22.138s
```

Yay - green ✅!

Move on to [step 6](//github.com/pact-foundation/pact-workshop-go/tree/step6)*

## Step 6 - Missing Users

We're now going to add another scenario - what happens when we make a call for a user that doesn't exist? We assume we'll get a `404`, because that is the obvious thing to do.

Let's write a test for this scenario, and then generate an updated pact file.

*consumer/client/client_pact_test.go*:
```go
	t.Run("the user does not exist", func(t *testing.T) {
		id := 10

		err = mockProvider.
			AddInteraction().
			Given("User sally does not exist").
			UponReceiving("A request to login with user 'sally'").
<<<<<<< HEAD
			WithRequest(request{
				Method:  "GET",
				Path:    term("/user/10", "/user/[0-9]+"),
=======
			WithRequestPathMatcher("GET", Regex("/user/"+strconv.Itoa(id), "/user/[0-9]+")).
			WillRespondWith(404, func(b *consumer.V2ResponseBuilder) {
				b.Header("Content-Type", Term("application/json", `application\/json`)).
					Header("X-Api-Correlation-Id", Like("100"))
>>>>>>> 58fa8ec2
			}).
			ExecuteTest(t, func(config consumer.MockServerConfig) error {
				// Act: test our API client behaves correctly

<<<<<<< HEAD
		err := pact.Verify(func() error {
			_, err := client.GetUser(10)
=======
				// Get the Pact mock server URL
				u, _ = url.Parse("http://" + config.Host + ":" + strconv.Itoa(config.Port))
>>>>>>> 58fa8ec2

				// Initialise the API client and point it at the Pact mock server
				client = &Client{
					BaseURL: u,
				}

				// // Execute the API client
				_, err := client.GetUser(id)
				assert.Equal(t, ErrNotFound, err)
				return nil
			})
			assert.NoError(t, err)
	})
```

Notice that our new test looks almost identical to our previous test, and only differs on the expectations of the _response_ - the HTTP request expectations are exactly the same.

```
$ make consumer

go test github.com/pact-foundation/pact-workshop-go/consumer/client -run '^TestClientPact'
ok  	github.com/pact-foundation/pact-workshop-go/consumer/client	21.983s
```

What does our provider have to say about this new test:

```
--- 🔨Running Provider Pact tests
go test -count=1 -tags=integration github.com/pact-foundation/pact-workshop-go/provider -run "TestPactProvider"
2019/10/30 13:46:32 API starting: port 64046 ([::]:64046)
--- FAIL: TestPactProvider (11.56s)
    pact.go:416: Verifying a pact between GoAdminService and GoUserService Given User sally does not exist A request to login with user 'sally' with GET /user/10 returns a response which has status code 404

        expected: 404
             got: 200

        (compared using eql?)

    user_service_test.go:43: error verifying provider: exit status 1
```

We expected this failure, because the user we are requesing does in fact exist! What we want to test for, is what happens if there is a different _state_ on the Provider. This is what is referred to as "Provider states", and how Pact gets around test ordering and related issues.

We could resolve this by updating our consumer test to use a known non-existent User, but it's worth understanding how Provider states work more generally.

<<<<<<< HEAD
*Move on to [step 7](//github.com/pact-foundation/pact-workshop-go/tree/step7)*
=======
*Move on to [step 7](//github.com/pact-foundation/pact-workshop-go/tree/step7)*

## Step 7 - Update our API to handle missing users

Our code already deals with missing users and sends a `404` response, however our test data fixture always has Sally (user `10`) in our database.

In this step, we will add a state handler (`StateHandlers`) to our Pact tests, which will update the state of our data store depending on which states.

States are invoked prior to the actual test function is invoked. You can see the full [lifecycle here](https://github.com/pact-foundation/pact-go#lifecycle-of-a-provider-verification).

We're going to add handlers for our two states - when Sally does and does not exist.

```go
var stateHandlers = models.StateHandlers{
	"User sally exists": func(setup bool, s models.ProviderState) (models.ProviderStateResponse, error) {
		userRepository = sallyExists
		return models.ProviderStateResponse{}, nil
	},
	"User sally does not exist": func(setup bool, s models.ProviderState) (models.ProviderStateResponse, error) {
		userRepository = sallyDoesNotExist
		return models.ProviderStateResponse{}, nil
	},
}
```

Let's see how we go now:

```
$ make provider

--- 🔨Running Provider Pact tests
go test -count=1 -tags=integration github.com/pact-foundation/pact-workshop-go/provider -run "TestPactProvider"
ok  	github.com/pact-foundation/pact-workshop-go/provider	22.138s
```

*Move on to [step 8](//github.com/pact-foundation/pact-workshop-go/tree/step8)*
>>>>>>> 58fa8ec2
<|MERGE_RESOLUTION|>--- conflicted
+++ resolved
@@ -36,19 +36,12 @@
 
 For the purposes of this workshop, we won't implement any functionality of the Admin Service, except the bits that require User information.
 
-<<<<<<< HEAD
-=======
 **Project Structure**
->>>>>>> 58fa8ec2
 
 The key packages are shown below:
 
 ```sh
-<<<<<<< HEAD
-├── consumer		  # Contains the Admin Service Team (client) project
-=======
 ├── consumer	  # Contains the Admin Service Team (client) project
->>>>>>> 58fa8ec2
 ├── model         # Shared domain model
 ├── pact          # The directory of the Pact Standalone CLI
 ├── provider      # The User Service Team (provider) project
@@ -175,28 +168,17 @@
 			AddInteraction().
 			Given("User sally exists").
 			UponReceiving("A request to login with user 'sally'").
-<<<<<<< HEAD
-			WithRequest(request{
-				Method:  "GET",
-				Path:    term("/users/10", "/user/[0-9]+"),
-=======
 			WithRequestPathMatcher("GET", Regex("/users/"+strconv.Itoa(id), "/users/[0-9]+")).
 			WillRespondWith(200, func(b *consumer.V2ResponseBuilder) {
 				b.BodyMatch(model.User{}).
 					Header("Content-Type", Term("application/json", `application\/json`)).
 					Header("X-Api-Correlation-Id", Like("100"))
->>>>>>> 58fa8ec2
 			}).
 			ExecuteTest(t, func(config consumer.MockServerConfig) error {
 				// Act: test our API client behaves correctly
 
-<<<<<<< HEAD
-		err := pact.Verify(func() error {
-			user, err := client.GetUser(id)
-=======
 				// Get the Pact mock server URL
 				u, _ = url.Parse("http://" + config.Host + ":" + strconv.Itoa(config.Port))
->>>>>>> 58fa8ec2
 
 				// Initialise the API client and point it at the Pact mock server
 				client = &Client{
@@ -329,27 +311,16 @@
 			AddInteraction().
 			Given("User sally does not exist").
 			UponReceiving("A request to login with user 'sally'").
-<<<<<<< HEAD
-			WithRequest(request{
-				Method:  "GET",
-				Path:    term("/user/10", "/user/[0-9]+"),
-=======
 			WithRequestPathMatcher("GET", Regex("/user/"+strconv.Itoa(id), "/user/[0-9]+")).
 			WillRespondWith(404, func(b *consumer.V2ResponseBuilder) {
 				b.Header("Content-Type", Term("application/json", `application\/json`)).
 					Header("X-Api-Correlation-Id", Like("100"))
->>>>>>> 58fa8ec2
 			}).
 			ExecuteTest(t, func(config consumer.MockServerConfig) error {
 				// Act: test our API client behaves correctly
 
-<<<<<<< HEAD
-		err := pact.Verify(func() error {
-			_, err := client.GetUser(10)
-=======
 				// Get the Pact mock server URL
 				u, _ = url.Parse("http://" + config.Host + ":" + strconv.Itoa(config.Port))
->>>>>>> 58fa8ec2
 
 				// Initialise the API client and point it at the Pact mock server
 				client = &Client{
@@ -395,43 +366,4 @@
 
 We could resolve this by updating our consumer test to use a known non-existent User, but it's worth understanding how Provider states work more generally.
 
-<<<<<<< HEAD
-*Move on to [step 7](//github.com/pact-foundation/pact-workshop-go/tree/step7)*
-=======
-*Move on to [step 7](//github.com/pact-foundation/pact-workshop-go/tree/step7)*
-
-## Step 7 - Update our API to handle missing users
-
-Our code already deals with missing users and sends a `404` response, however our test data fixture always has Sally (user `10`) in our database.
-
-In this step, we will add a state handler (`StateHandlers`) to our Pact tests, which will update the state of our data store depending on which states.
-
-States are invoked prior to the actual test function is invoked. You can see the full [lifecycle here](https://github.com/pact-foundation/pact-go#lifecycle-of-a-provider-verification).
-
-We're going to add handlers for our two states - when Sally does and does not exist.
-
-```go
-var stateHandlers = models.StateHandlers{
-	"User sally exists": func(setup bool, s models.ProviderState) (models.ProviderStateResponse, error) {
-		userRepository = sallyExists
-		return models.ProviderStateResponse{}, nil
-	},
-	"User sally does not exist": func(setup bool, s models.ProviderState) (models.ProviderStateResponse, error) {
-		userRepository = sallyDoesNotExist
-		return models.ProviderStateResponse{}, nil
-	},
-}
-```
-
-Let's see how we go now:
-
-```
-$ make provider
-
---- 🔨Running Provider Pact tests
-go test -count=1 -tags=integration github.com/pact-foundation/pact-workshop-go/provider -run "TestPactProvider"
-ok  	github.com/pact-foundation/pact-workshop-go/provider	22.138s
-```
-
-*Move on to [step 8](//github.com/pact-foundation/pact-workshop-go/tree/step8)*
->>>>>>> 58fa8ec2
+*Move on to [step 7](//github.com/pact-foundation/pact-workshop-go/tree/step7)*