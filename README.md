--- conflicted
+++ resolved
@@ -260,44 +260,6 @@
 ```console
 $ make provider
 
-<<<<<<< HEAD
---- 🔨Running Provider Pact tests
-go test -count=1 -tags=integration github.com/pact-foundation/pact-workshop-go/provider -run "TestPactProvider"
-2019/10/30 11:29:49 API starting: port 62059 ([::]:62059)
---- FAIL: TestPactProvider (11.30s)
-    pact.go:416: Verifying a pact between GoAdminService and GoUserService Given User sally exists A request to login with user 'sally' with GET /users/10 returns a response which has a matching body
-        Actual: [{"firstName":"Jean-Marie","lastName":"de La Beaujardière😀😍","username":"sally","type":"admin","id":10}]
-
-        Diff
-        --------------------------------------
-        Key: - is expected
-             + is actual
-        Matching keys and values are not shown
-
-        -{
-        -  "firstName": "Sally",
-        -  "id": 10,
-        -  "lastName": "McSmiley Face😀😍",
-        -  "type": "admin",
-        -  "username": "sally"
-        -}
-        +[
-        +  {
-        +    "firstName": "Jean-Marie",
-        +    "lastName": "de La Beaujardière😀😍",
-        +    "username": "sally",
-        +    "type": "admin",
-        +    "id": 10
-        +  },
-        +]
-
-
-        Description of differences
-        --------------------------------------
-        * Expected a Hash (like {"firstName"=>"Sally", "id"=>10, "lastName"=>"McSmiley Face😀😍", "type"=>"admin", "username"=>"sally"}) but got an Array ([{"firstName"=>"Jean-Marie", "lastName"=>"de La Beaujardière😀😍", "username"=>"sally", "type"=>"admin", "id"=>10}]) at $
-
-    user_service_test.go:43: error verifying provider: exit status 1
-=======
 --- 🔨Running Provider Pact tests 
 go test -count=1 -tags=integration github.com/pact-foundation/pact-workshop-go/provider -run "TestPactProvider" -v
 === RUN   TestPactProvider
@@ -345,12 +307,10 @@
 FAIL    github.com/pact-foundation/pact-workshop-go/provider    0.539s
 FAIL
 make: *** [provider] Error 1
->>>>>>> 9262afbd
 ```
 
 The test has failed, as the expected path `/users/:id` is actually triggering the `/users` endpoint (which we don't need), and returning a _list_ of Users instead of a _single_ User. We incorrectly believed our provider was following a RESTful design, but the authors were too lazy to implement a better routing solution 🤷🏻‍♂️.
 
-<<<<<<< HEAD
 The correct endpoint should be `/user/:id`.
 
 Move on to [step 5](//github.com/pact-foundation/pact-workshop-go/tree/step5)*
@@ -379,7 +339,4 @@
 
 Yay - green ✅!
 
-*Move on to [step 6](//github.com/pact-foundation/pact-workshop-go/tree/step6)*
-=======
-*Move on to [step 5](//github.com/pact-foundation/pact-workshop-go/tree/step5)*
->>>>>>> 9262afbd
+*Move on to [step 6](//github.com/pact-foundation/pact-workshop-go/tree/step6)*