# Pact Go workshop

## Introduction
This workshop is aimed at demonstrating core features and benefits of contract testing with Pact.

Whilst contract testing can be applied retrospectively to systems, we will follow the [consumer driven contracts](https://martinfowler.com/articles/consumerDrivenContracts.html) approach in this workshop - where a new consumer and provider are created in parallel to evolve a service over time, especially where there is some uncertainty with what is to be built.

This workshop should take from 1 to 2 hours, depending on how deep you want to go into each topic.

**Workshop outline**:

- [step 1: **create consumer**](//github.com/pact-foundation/pact-workshop-go/tree/step1): Create our consumer before the Provider API even exists
- [step 2: **unit test**](//github.com/pact-foundation/pact-workshop-go/tree/step2): Write a unit test for our consumer
- [step 3: **pact test**](//github.com/pact-foundation/pact-workshop-go/tree/step3): Write a Pact test for our consumer
- [step 4: **pact verification**](//github.com/pact-foundation/pact-workshop-go/tree/step4): Verify the consumer pact with the Provider API
- [step 5: **fix consumer**](//github.com/pact-foundation/pact-workshop-go/tree/step5): Fix the consumer's bad assumptions about the Provider
- [step 6: **pact test**](//github.com/pact-foundation/pact-workshop-go/tree/step6): Write a pact test for `404` (missing User) in consumer
- [step 7: **provider states**](//github.com/pact-foundation/pact-workshop-go/tree/step7): Update API to handle `404` case
- [step 8: **pact test**](//github.com/pact-foundation/pact-workshop-go/tree/step8): Write a pact test for the `401` case
- [step 9: **pact test**](//github.com/pact-foundation/pact-workshop-go/tree/step9): Update API to handle `401` case
- [step 10: **request filters**](//github.com/pact-foundation/pact-workshop-go/tree/step10): Fix the provider to support the `401` case
- [step 11: **pact broker**](//github.com/pact-foundation/pact-workshop-go/tree/step11): Implement a broker workflow for integration with CI/CD

_NOTE: Each step is tied to, and must be run within, a git branch, allowing you to progress through each stage incrementally. For example, to move to step 2 run the following: `git checkout step2`_

## Learning objectives

If running this as a team workshop format, you may want to take a look through the [learning objectives](./LEARNING.md).

## Scenario

There are two components in scope for our workshop.

1. Admin Service (Consumer). Does Admin-y things, and often needs to communicate to the User service. But really, it's just a placeholder for a more useful consumer (e.g. a website or another microservice) - it doesn't do much!
1. User Service (Provider). Provides useful things about a user, such as listing all users and getting the details of individuals.

For the purposes of this workshop, we won't implement any functionality of the Admin Service, except the bits that require User information.

<<<<<<< HEAD
=======
**Project Structure**
>>>>>>> da398585

The key packages are shown below:

```sh
<<<<<<< HEAD
├── consumer		  # Contains the Admin Service Team (client) project
=======
├── consumer	  # Contains the Admin Service Team (client) project
>>>>>>> da398585
├── model         # Shared domain model
├── pact          # The directory of the Pact Standalone CLI
├── provider      # The User Service Team (provider) project
```

## Step 1 - Simple Consumer calling Provider

We need to first create an HTTP client to make the calls to our provider service:

![Simple Consumer](diagrams/workshop_step1.png)

*NOTE*: even if the API client had been been graciously provided for us by our Provider Team, it doesn't mean that we shouldn't write contract tests - because the version of the client we have may not always be in sync with the deployed API - and also because we will write tests on the output appropriate to our specific needs.

This User Service expects a `users` path parameter, and then returns some simple json back:

![Sequence Diagram](diagrams/workshop_step1_class-sequence-diagram.png)

You can see the client public interface we created in the `consumer/client` package:

```go

type Client struct {
	BaseURL    *url.URL
	httpClient *http.Client
}

// GetUser gets a single user from the API
func (c *Client) GetUser(id int) (*model.User, error) {
}
```

We can run the client with `make run-consumer` - it should fail with an error, because the Provider is not running.

*Move on to [step 2](//github.com/pact-foundation/pact-workshop-go/tree/step2): Write a unit test for our consumer*

## Step 2 - Client Tested but integration fails

Now lets create a basic test for our API client. We're going to check 2 things:

1. That our client code hit the expected endpoint
1. That the response is marshalled into a `User` object, with the correct ID

*consumer/client/client_test.go*

```go
func TestClientUnit_GetUser(t *testing.T) {
	userID := 10

	// Setup mock server
	server := httptest.NewServer(http.HandlerFunc(func(rw http.ResponseWriter, req *http.Request) {
		assert.Equal(t, req.URL.String(), fmt.Sprintf("/users/%d", userID))
		user, _ := json.Marshal(model.User{
			FirstName: "Sally",
			LastName:  "McDougall",
			ID:        userID,
			Type:      "admin",
			Username:  "smcdougall",
		})
		rw.Write([]byte(user))
	}))
	defer server.Close()

	// Setup client
	u, _ := url.Parse(server.URL)
	client := &Client{
		BaseURL: u,
	}
	user, err := client.GetUser(userID)
	assert.NoError(t, err)

	// Assert basic fact
	assert.Equal(t, user.ID, userID)
}

```

![Unit Test With Mocked Response](diagrams/workshop_step2_unit_test.png)

Let's run this spec and see it all pass:

```
$ make unit

--- 🔨Running Unit tests
go test -count=1 github.com/pact-foundation/pact-workshop-go/consumer/client -run 'TestClientUnit'
ok  	github.com/pact-foundation/pact-workshop-go/consumer/client	10.196s
```

Meanwhile, our provider team has started building out their API in parallel. Let's run our client against our provider (you'll need two terminals to do this):


```
# Terminal 1
$ make run-provider

2019/10/28 18:24:37 API starting: port 8080 ([::]:8080)

# Terminal 2
make run-consumer

2019/10/28 18:25:57 api unavailable
exit status 1
make: *** [run-consumer] Error 1

```

Doh! The Provider doesn't know about `/users/:id`. On closer inspection, the provider only knows about `/user/:id` and `/users`.

We need to have a conversation about what the endpoint should be, but first...

*Move on to [step 3](//github.com/pact-foundation/pact-workshop-go/tree/step3)*

## Step 3 - Pact to the rescue

Let us add Pact to the project and write a consumer pact test for the `GET /users/:id` endpoint. Note how similar it looks to our unit test:

*consumer/client/client_pact_test.go:*

```go
	t.Run("the user exists", func(t *testing.T) {
		id := 10

		err = mockProvider.
			AddInteraction().
			Given("User sally exists").
			UponReceiving("A request to login with user 'sally'").
			WithRequestPathMatcher("GET", Regex("/users/"+strconv.Itoa(id), "/users/[0-9]+"), func(b *consumer.V2RequestBuilder) {
				b.Header("Authorization", Like("Bearer 2019-01-01"))
			}).
			WillRespondWith(200, func(b *consumer.V2ResponseBuilder) {
				b.BodyMatch(model.User{}).
					Header("Content-Type", Term("application/json", `application\/json`)).
					Header("X-Api-Correlation-Id", Like("100"))
			}).
			ExecuteTest(t, func(config consumer.MockServerConfig) error {
				// Act: test our API client behaves correctly

				// Get the Pact mock server URL
				u, _ = url.Parse("http://" + config.Host + ":" + strconv.Itoa(config.Port))

				// Initialise the API client and point it at the Pact mock server
				client = &Client{
					BaseURL: u,
				}

				// // Execute the API client
				user, err := client.WithToken("2019-01-01").GetUser(id)

				// // Assert basic fact
				if user.ID != id {
					return fmt.Errorf("wanted user with ID %d but got %d", id, user.ID)
				}

				return err
			})

		assert.NoError(t, err)

	})
```


![Test using Pact](diagrams/workshop_step3_pact.png)


This test starts a Pact mock server on a random port that acts as our provider service. . We can access the update the `config.Host` & `config.Port` from `consumer.MockServerConfig` in the `ExecuteTest` block and pass these into the `Client` that we create, after initialising Pact. Pact will ensure our client makes the request stated in the interaction.

Running this test still passes, but it creates a pact file which we can use to validate our assumptions on the provider side, and have conversation around.

```console
$ make consumer
```

A pact file should have been generated in *pacts/goadminservice-gouserservice.json*

*Move on to [step 4](//github.com/pact-foundation/pact-workshop-go/tree/step4)*

## Step 4 - Verify the provider

![Pact Verification](diagrams/workshop_step4_pact.png)

We now need to validate the pact generated by the consumer is valid, by executing it against the running service provider, which should fail:

```console
$ make provider

--- 🔨Running Provider Pact tests
go test -count=1 -tags=integration github.com/pact-foundation/pact-workshop-go/provider -run "TestPactProvider"
2019/10/30 11:29:49 API starting: port 62059 ([::]:62059)
--- FAIL: TestPactProvider (11.30s)
    pact.go:416: Verifying a pact between GoAdminService and GoUserService Given User sally exists A request to login with user 'sally' with GET /users/10 returns a response which has a matching body
        Actual: [{"firstName":"Jean-Marie","lastName":"de La Beaujardière😀😍","username":"sally","type":"admin","id":10}]

        Diff
        --------------------------------------
        Key: - is expected
             + is actual
        Matching keys and values are not shown

        -{
        -  "firstName": "Sally",
        -  "id": 10,
        -  "lastName": "McSmiley Face😀😍",
        -  "type": "admin",
        -  "username": "sally"
        -}
        +[
        +  {
        +    "firstName": "Jean-Marie",
        +    "lastName": "de La Beaujardière😀😍",
        +    "username": "sally",
        +    "type": "admin",
        +    "id": 10
        +  },
        +]


        Description of differences
        --------------------------------------
        * Expected a Hash (like {"firstName"=>"Sally", "id"=>10, "lastName"=>"McSmiley Face😀😍", "type"=>"admin", "username"=>"sally"}) but got an Array ([{"firstName"=>"Jean-Marie", "lastName"=>"de La Beaujardière😀😍", "username"=>"sally", "type"=>"admin", "id"=>10}]) at $

    user_service_test.go:43: error verifying provider: exit status 1
```

The test has failed, as the expected path `/users/:id` is actually triggering the `/users` endpoint (which we don't need), and returning a _list_ of Users instead of a _single_ User. We incorrectly believed our provider was following a RESTful design, but the authors were too lazy to implement a better routing solution 🤷🏻‍♂️.

The correct endpoint should be `/user/:id`.

Move on to [step 5](//github.com/pact-foundation/pact-workshop-go/tree/step5)*

## Step 5 - Back to the client we go

![Pact Verification](diagrams/workshop_step5_pact.png)

Let's update the consumer test and client to hit the correct path, and run the provider verification also:

```
$ make consumer

--- 🔨Running Consumer Pact tests
go test github.com/pact-foundation/pact-workshop-go/consumer/client -run '^TestClientPact'
ok  	github.com/pact-foundation/pact-workshop-go/consumer/client	21.983s
```

```
$ make provider

--- 🔨Running Provider Pact tests
go test -count=1 -tags=integration github.com/pact-foundation/pact-workshop-go/provider -run "TestPactProvider"
ok  	github.com/pact-foundation/pact-workshop-go/provider	22.138s
```

Yay - green ✅!

Move on to [step 6](//github.com/pact-foundation/pact-workshop-go/tree/step6)*

## Step 6 - Missing Users

We're now going to add another scenario - what happens when we make a call for a user that doesn't exist? We assume we'll get a `404`, because that is the obvious thing to do.

Let's write a test for this scenario, and then generate an updated pact file.

*consumer/client/client_pact_test.go*:
```go
	t.Run("the user does not exist", func(t *testing.T) {
		id := 10

		err = mockProvider.
			AddInteraction().
			Given("User sally does not exist").
			UponReceiving("A request to login with user 'sally'").
			WithRequestPathMatcher("GET", Regex("/user/"+strconv.Itoa(id), "/user/[0-9]+"), func(b *consumer.V2RequestBuilder) {
				b.Header("Authorization", Like("Bearer 2019-01-01"))
			}).
			WillRespondWith(404, func(b *consumer.V2ResponseBuilder) {
				b.Header("Content-Type", Term("application/json", `application\/json`)).
					Header("X-Api-Correlation-Id", Like("100"))
			}).
			ExecuteTest(t, func(config consumer.MockServerConfig) error {
				// Act: test our API client behaves correctly

				// Get the Pact mock server URL
				u, _ = url.Parse("http://" + config.Host + ":" + strconv.Itoa(config.Port))

				// Initialise the API client and point it at the Pact mock server
				client = &Client{
					BaseURL: u,
				}

				// // Execute the API client
				_, err := client.WithToken("2019-01-01").GetUser(id)

				return err
			})

		assert.Equal(t, ErrNotFound, err)

	})
```

Notice that our new test looks almost identical to our previous test, and only differs on the expectations of the _response_ - the HTTP request expectations are exactly the same.

```
$ make consumer

go test github.com/pact-foundation/pact-workshop-go/consumer/client -run '^TestClientPact'
ok  	github.com/pact-foundation/pact-workshop-go/consumer/client	21.983s
```

What does our provider have to say about this new test:

```
--- 🔨Running Provider Pact tests
go test -count=1 -tags=integration github.com/pact-foundation/pact-workshop-go/provider -run "TestPactProvider"
2019/10/30 13:46:32 API starting: port 64046 ([::]:64046)
--- FAIL: TestPactProvider (11.56s)
    pact.go:416: Verifying a pact between GoAdminService and GoUserService Given User sally does not exist A request to login with user 'sally' with GET /user/10 returns a response which has status code 404

        expected: 404
             got: 200

        (compared using eql?)

    user_service_test.go:43: error verifying provider: exit status 1
```

We expected this failure, because the user we are requesing does in fact exist! What we want to test for, is what happens if there is a different _state_ on the Provider. This is what is referred to as "Provider states", and how Pact gets around test ordering and related issues.

We could resolve this by updating our consumer test to use a known non-existent User, but it's worth understanding how Provider states work more generally.

*Move on to [step 7](//github.com/pact-foundation/pact-workshop-go/tree/step7)*

## Step 7 - Update our API to handle missing users

Our code already deals with missing users and sends a `404` response, however our test data fixture always has Sally (user `10`) in our database.

In this step, we will add a state handler (`StateHandlers`) to our Pact tests, which will update the state of our data store depending on which states.

States are invoked prior to the actual test function is invoked. You can see the full [lifecycle here](https://github.com/pact-foundation/pact-go#lifecycle-of-a-provider-verification).

We're going to add handlers for our two states - when Sally does and does not exist.

```go
var stateHandlers = models.StateHandlers{
	"User sally exists": func(setup bool, s models.ProviderState) (models.ProviderStateResponse, error) {
		userRepository = sallyExists
		return models.ProviderStateResponse{}, nil
	},
	"User sally does not exist": func(setup bool, s models.ProviderState) (models.ProviderStateResponse, error) {
		userRepository = sallyDoesNotExist
		return models.ProviderStateResponse{}, nil
	},
}
```

Let's see how we go now:

```
$ make provider

--- 🔨Running Provider Pact tests
go test -count=1 -tags=integration github.com/pact-foundation/pact-workshop-go/provider -run "TestPactProvider"
ok  	github.com/pact-foundation/pact-workshop-go/provider	22.138s
```

*Move on to [step 8](//github.com/pact-foundation/pact-workshop-go/tree/step8)*

## Step 8 - Authorization

It turns out that not everyone should be able to use the API. After a discussion with the team, it was decided that a time-bound bearer token would suffice.

In the case a valid bearer token is not provided, we expect a `401`. Let's update the consumer test cases to pass the bearer token, and capture this new `401` scenario.

```
$ make consumer

--- 🔨Running Consumer Pact tests
go test github.com/pact-foundation/pact-workshop-go/consumer/client -run '^TestClientPact'
ok  	github.com/pact-foundation/pact-workshop-go/consumer/client	21.983s
```

We should now have two interactions in our pact file.

Our verification now fails, as our consumer is sending a Bearer token that is not yet understood by our provider.

```
$ make provider

--- 🔨Running Provider Pact tests
go test -count=1 -tags=integration github.com/pact-foundation/pact-workshop-go/provider -run "TestPactProvider"
2019/10/30 13:28:47 API starting: port 63875 ([::]:63875)
2019/10/30 13:28:59 [WARN] state handler not found for state:
--- FAIL: TestPactProvider (11.54s)
    pact.go:416: Verifying a pact between GoAdminService and GoUserService A request to login with user 'sally' with GET /user/10 returns a response which has status code 401

        expected: 401
             got: 200

        (compared using eql?)

    user_service_test.go:43: error verifying provider: exit status 1
```

*Move on to [step 9](//github.com/pact-foundation/pact-workshop-go/tree/step9)*

## Step 9 - Implement authorisation on the provider

Like most tokens, our bearer token is going to be dependent on the date/time it was generated. For the purposes of our API, it's rather crude:

```go
func getAuthToken() string {
	return fmt.Sprintf("Bearer %s", time.Now().Format("2006-01-02T15:04"))
}
```

This means that a client must present an HTTP `Authorization` header that looks as follows:

```
Authorization: Bearer 2006-01-02T15:04
```

We have created a small middleware to wrap our functions and return a `401`:

```go
func IsAuthenticated(h http.HandlerFunc) http.HandlerFunc {
	return func(w http.ResponseWriter, r *http.Request) {
		if r.Header.Get("Authorization") == getAuthToken() {
			h.ServeHTTP(w, r)
		} else {
			w.Header().Set("Content-Type", "application/json; charset=utf-8")
			w.WriteHeader(http.StatusUnauthorized)
		}
	}
}
```

Let's test this out:

```
$ make provider

--- 🔨Running Provider Pact tests
go test -count=1 -tags=integration github.com/pact-foundation/pact-workshop-go/provider -run "TestPactProvider"
2019/10/30 14:08:11 API starting: port 64214 ([::]:64214)
2019/10/30 14:08:22 [WARN] state handler not found for state: User is not authenticated
--- FAIL: TestPactProvider (11.55s)
    pact.go:416: Verifying a pact between GoAdminService and GoUserService Given User sally exists A request to login with user 'sally' with GET /user/10 returns a response which has status code 200

        expected: 200
             got: 401

        (compared using eql?)

    pact.go:416: Verifying a pact between GoAdminService and GoUserService Given User sally exists A request to login with user 'sally' with GET /user/10 returns a response which has a matching body
        757: unexpected token at 'null'
    pact.go:416: Verifying a pact between GoAdminService and GoUserService Given User sally does not exist A request to login with user 'sally' with GET /user/10 returns a response which has status code 404

        expected: 404
             got: 401
```

Oh, dear. _Both_ tests are now failing. Can you understand why?

*Move on to [step 10](//github.com/pact-foundation/pact-workshop-go/tree/step10)*

## Step 10 - Request Filters on the Provider

Because our pact file has static data in it, our bearer token is now out of date, so when Pact verification passes it to the Provider we get a `401`. There are multiple ways to resolve this - mocking or stubbing out the authentication component is a common one. In our use case, we are going to use a process referred to as _Request Filtering_, using a `RequestFilter`.

_NOTE_: This is an advanced concept and should be used carefully, as it has the potential to invalidate a contract by bypassing its constraints. See https://github.com/pact-foundation/pact-go#request-filtering for more details on this.

The approach we are going to take to inject the header is as follows:

1. If we receive any Authorization header, we override the incoming request with a valid (in time) Authorization header, and continue with whatever call was being made
1. If we don't recieve a header, we do nothing

_NOTE_: We are not considering the `403` scenario in this example.

Here is the request filter:

```go
// Simulates the need to set a time-bound authorization token,
// such as an OAuth bearer token
func fixBearerToken(next http.Handler) http.Handler {
	return http.HandlerFunc(func(w http.ResponseWriter, r *http.Request) {
		// Only set the correct bearer token, if one was provided in the first place
		if r.Header.Get("Authorization") != "" {
			r.Header.Set("Authorization", getAuthToken())
		}
		next.ServeHTTP(w, r)
	})
}
```

We can now run the Provider tests

```
$ make provider

--- 🔨Running Provider Pact tests
go test -count=1 -tags=integration github.com/pact-foundation/pact-workshop-go/provider -run "TestPactProvider"
ok  	github.com/pact-foundation/pact-workshop-go/provider	22.138s
```

<<<<<<< HEAD
*Move on to [step 11](//github.com/pact-foundation/pact-workshop-go/tree/step11)*
=======
*Move on to [step 11](//github.com/pact-foundation/pact-workshop-go/tree/step11)*

## Step 11 - Using a Pact Broker

![Broker collaboration Workflow](diagrams/workshop_step10-broker.png)

We've been publishing our pacts from the consumer project by essentially sharing the file system with the provider. But this is not very manageable when you have multiple teams contributing to the code base, and pushing to CI. We can use a [Pact Broker](https://pactflow.io) to do this instead.

Using a broker simplifies the management of pacts and adds a number of useful features, including some safety enhancements for continuous delivery which we'll see shortly.

In this workshop we will be using the open source Pact broker.

### Running the Pact Broker with docker-compose

In the root directory, run:

```console
docker-compose up
```


### Publish from consumer

First, in the consumer project we need to tell Pact about our broker. We've created a small utility to push the pact files to the broker:

```console
$ make publish

--- 📝 Publishing Pacts
go run consumer/client/pact/publish.go
Publishing Pact files to broker /Users/matthewfellows/development/pact-workshop-go/pacts test.pactflow.io
2019/10/30 15:23:09 [INFO]
2019/10/30 15:23:09 [INFO] Tagging version 1.0.0 of GoAdminService as "master"
2019/10/30 15:23:09 [INFO] Publishing GoAdminService/GoUserService pact to pact broker at https://test.pactflow.io
2019/10/30 15:23:09 [INFO] The given version of pact is already published. Overwriting...
2019/10/30 15:23:09 [INFO] The latest version of this pact can be accessed at the following URL (use this to configure the provider verification):
2019/10/30 15:23:09 [INFO] https://test.pactflow.io/pacts/provider/GoUserService/consumer/GoAdminService/latest
2019/10/30 15:23:09 [INFO]
2019/10/30 15:23:09 [DEBUG] response from publish <nil>

Pact contract publishing complete!

Head over to https://test.pactflow.io and login with
to see your published contracts.
```

Have a browse around the broker and see your newly published contract!

### Provider

All we need to do for the provider is update where it finds its pacts, from local URLs, to one from a broker.

```go
	_, err := pact.VerifyProvider(t, types.VerifyRequest{
		ProviderBaseURL:    fmt.Sprintf("http://127.0.0.1:%d", port),
		Branch:              "master",
		FailIfNoPactsFound: false,
		Verbose:            false,
		// Use this if you want to test without the Pact Broker
		// PactURLs:                   []string{filepath.FromSlash(fmt.Sprintf("%s/goadminservice-gouserservice.json", os.Getenv("PACT_DIR")))},
		BrokerURL:                  fmt.Sprintf("%s://%s", os.Getenv("PACT_BROKER_PROTO"), os.Getenv("PACT_BROKER_URL")),
		BrokerUsername:             os.Getenv("PACT_BROKER_USERNAME"),
		BrokerPassword:             os.Getenv("PACT_BROKER_PASSWORD"),
		PublishVerificationResults: true,
		ProviderVersion:            os.Getenv("VERSION_COMMIT"),
		StateHandlers:              stateHandlers,
		RequestFilter:              fixBearerToken,
		BeforeEach: func() error {
			userRepository = sallyExists
			return nil
		},
  })
```

Let's run the provider verification one last time after this change:

```
$ make provider

--- 🔨Running Provider Pact tests
go test -count=1 -tags=integration github.com/pact-foundation/pact-workshop-go/provider -run "TestPactProvider"
ok  	github.com/pact-foundation/pact-workshop-go/provider	58.047s
```

As part of this process, the results of the verification - the outcome (boolean) and the detailed information about the failures at the interaction level - are published to the Broker also.

This is one of the Broker's more powerful features. Referred to as [Verifications](https://docs.pact.io/pact_broker/advanced_topics/provider_verification_results), it allows providers to report back the status of a verification to the broker. You'll get a quick view of the status of each consumer and provider on a nice dashboard. But, it is much more important than this!

With just a simple use of the `pact-broker` [can-i-deploy tool](https://docs.pact.io/pact_broker/advanced_topics/provider_verification_results) - the Broker will determine if a consumer or provider is safe to release to the specified environment.

You can run the `can-i-deploy` checks as follows:

```sh
$ make deploy-consumer

--- ✅ Checking if we can deploy consumer
Computer says yes \o/

CONSUMER       | C.VERSION | PROVIDER      | P.VERSION | SUCCESS?
---------------|-----------|---------------|-----------|---------
GoAdminService | 1.0.0     | GoUserService | 1.0.0     | true

All required verification results are published and successful


$ make deploy-provider

--- ✅ Checking if we can deploy provider
Computer says yes \o/

CONSUMER       | C.VERSION | PROVIDER      | P.VERSION | SUCCESS?
---------------|-----------|---------------|-----------|---------
GoAdminService | 1.0.0     | GoUserService | 1.0.0     | true

All required verification results are published and successful
```



That's it - you're now a Pact pro. Go build 🔨
>>>>>>> da398585
<|MERGE_RESOLUTION|>--- conflicted
+++ resolved
@@ -36,19 +36,12 @@
 
 For the purposes of this workshop, we won't implement any functionality of the Admin Service, except the bits that require User information.
 
-<<<<<<< HEAD
-=======
 **Project Structure**
->>>>>>> da398585
 
 The key packages are shown below:
 
 ```sh
-<<<<<<< HEAD
-├── consumer		  # Contains the Admin Service Team (client) project
-=======
 ├── consumer	  # Contains the Admin Service Team (client) project
->>>>>>> da398585
 ├── model         # Shared domain model
 ├── pact          # The directory of the Pact Standalone CLI
 ├── provider      # The User Service Team (provider) project
@@ -553,127 +546,4 @@
 ok  	github.com/pact-foundation/pact-workshop-go/provider	22.138s
 ```
 
-<<<<<<< HEAD
-*Move on to [step 11](//github.com/pact-foundation/pact-workshop-go/tree/step11)*
-=======
-*Move on to [step 11](//github.com/pact-foundation/pact-workshop-go/tree/step11)*
-
-## Step 11 - Using a Pact Broker
-
-![Broker collaboration Workflow](diagrams/workshop_step10-broker.png)
-
-We've been publishing our pacts from the consumer project by essentially sharing the file system with the provider. But this is not very manageable when you have multiple teams contributing to the code base, and pushing to CI. We can use a [Pact Broker](https://pactflow.io) to do this instead.
-
-Using a broker simplifies the management of pacts and adds a number of useful features, including some safety enhancements for continuous delivery which we'll see shortly.
-
-In this workshop we will be using the open source Pact broker.
-
-### Running the Pact Broker with docker-compose
-
-In the root directory, run:
-
-```console
-docker-compose up
-```
-
-
-### Publish from consumer
-
-First, in the consumer project we need to tell Pact about our broker. We've created a small utility to push the pact files to the broker:
-
-```console
-$ make publish
-
---- 📝 Publishing Pacts
-go run consumer/client/pact/publish.go
-Publishing Pact files to broker /Users/matthewfellows/development/pact-workshop-go/pacts test.pactflow.io
-2019/10/30 15:23:09 [INFO]
-2019/10/30 15:23:09 [INFO] Tagging version 1.0.0 of GoAdminService as "master"
-2019/10/30 15:23:09 [INFO] Publishing GoAdminService/GoUserService pact to pact broker at https://test.pactflow.io
-2019/10/30 15:23:09 [INFO] The given version of pact is already published. Overwriting...
-2019/10/30 15:23:09 [INFO] The latest version of this pact can be accessed at the following URL (use this to configure the provider verification):
-2019/10/30 15:23:09 [INFO] https://test.pactflow.io/pacts/provider/GoUserService/consumer/GoAdminService/latest
-2019/10/30 15:23:09 [INFO]
-2019/10/30 15:23:09 [DEBUG] response from publish <nil>
-
-Pact contract publishing complete!
-
-Head over to https://test.pactflow.io and login with
-to see your published contracts.
-```
-
-Have a browse around the broker and see your newly published contract!
-
-### Provider
-
-All we need to do for the provider is update where it finds its pacts, from local URLs, to one from a broker.
-
-```go
-	_, err := pact.VerifyProvider(t, types.VerifyRequest{
-		ProviderBaseURL:    fmt.Sprintf("http://127.0.0.1:%d", port),
-		Branch:              "master",
-		FailIfNoPactsFound: false,
-		Verbose:            false,
-		// Use this if you want to test without the Pact Broker
-		// PactURLs:                   []string{filepath.FromSlash(fmt.Sprintf("%s/goadminservice-gouserservice.json", os.Getenv("PACT_DIR")))},
-		BrokerURL:                  fmt.Sprintf("%s://%s", os.Getenv("PACT_BROKER_PROTO"), os.Getenv("PACT_BROKER_URL")),
-		BrokerUsername:             os.Getenv("PACT_BROKER_USERNAME"),
-		BrokerPassword:             os.Getenv("PACT_BROKER_PASSWORD"),
-		PublishVerificationResults: true,
-		ProviderVersion:            os.Getenv("VERSION_COMMIT"),
-		StateHandlers:              stateHandlers,
-		RequestFilter:              fixBearerToken,
-		BeforeEach: func() error {
-			userRepository = sallyExists
-			return nil
-		},
-  })
-```
-
-Let's run the provider verification one last time after this change:
-
-```
-$ make provider
-
---- 🔨Running Provider Pact tests
-go test -count=1 -tags=integration github.com/pact-foundation/pact-workshop-go/provider -run "TestPactProvider"
-ok  	github.com/pact-foundation/pact-workshop-go/provider	58.047s
-```
-
-As part of this process, the results of the verification - the outcome (boolean) and the detailed information about the failures at the interaction level - are published to the Broker also.
-
-This is one of the Broker's more powerful features. Referred to as [Verifications](https://docs.pact.io/pact_broker/advanced_topics/provider_verification_results), it allows providers to report back the status of a verification to the broker. You'll get a quick view of the status of each consumer and provider on a nice dashboard. But, it is much more important than this!
-
-With just a simple use of the `pact-broker` [can-i-deploy tool](https://docs.pact.io/pact_broker/advanced_topics/provider_verification_results) - the Broker will determine if a consumer or provider is safe to release to the specified environment.
-
-You can run the `can-i-deploy` checks as follows:
-
-```sh
-$ make deploy-consumer
-
---- ✅ Checking if we can deploy consumer
-Computer says yes \o/
-
-CONSUMER       | C.VERSION | PROVIDER      | P.VERSION | SUCCESS?
----------------|-----------|---------------|-----------|---------
-GoAdminService | 1.0.0     | GoUserService | 1.0.0     | true
-
-All required verification results are published and successful
-
-
-$ make deploy-provider
-
---- ✅ Checking if we can deploy provider
-Computer says yes \o/
-
-CONSUMER       | C.VERSION | PROVIDER      | P.VERSION | SUCCESS?
----------------|-----------|---------------|-----------|---------
-GoAdminService | 1.0.0     | GoUserService | 1.0.0     | true
-
-All required verification results are published and successful
-```
-
-
-
-That's it - you're now a Pact pro. Go build 🔨
->>>>>>> da398585
+*Move on to [step 11](//github.com/pact-foundation/pact-workshop-go/tree/step11)*