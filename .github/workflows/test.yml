--- conflicted
+++ resolved
@@ -3,17 +3,10 @@
 on:
     push:
         branches:
-<<<<<<< HEAD
             - step8
     pull_request:
         branches:
             - step8
-=======
-            - step7
-    pull_request:
-        branches:
-            - step7
->>>>>>> 6d397742
 
 jobs:
     build:
