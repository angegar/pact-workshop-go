name: Pact-Workshop(GoLang)

on:
    push:
        branches:
<<<<<<< HEAD
            - step6
    pull_request:
        branches:
            - step6
=======
            - step11
            - master
    pull_request:
        branches:
            - step11
            - master
>>>>>>> 841b7e02

jobs:
    build:
        runs-on: ubuntu-latest
        defaults:
            run:
              shell: bash
        steps:
            - name: Checkout repository
              uses: actions/checkout@v4
            - name: Set up Go
              uses: actions/setup-go@v3
              with:
                    go-version: 1.21
            - name: install
              run: make install
            - name: install_cli
              run: make install_cli
            - name: consumer unit tests
              run: make unit
            - name: consumer pact tests
              run: make consumer
            - name: provider pact tests
              run: make provider || true<|MERGE_RESOLUTION|>--- conflicted
+++ resolved
@@ -3,19 +3,10 @@
 on:
     push:
         branches:
-<<<<<<< HEAD
             - step6
     pull_request:
         branches:
             - step6
-=======
-            - step11
-            - master
-    pull_request:
-        branches:
-            - step11
-            - master
->>>>>>> 841b7e02
 
 jobs:
     build:
