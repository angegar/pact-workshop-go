name: Pact-Workshop(GoLang)

on:
    push:
        branches:
<<<<<<< HEAD
            - step7
    pull_request:
        branches:
            - step7
=======
            - step11
            - master
    pull_request:
        branches:
            - step11
            - master
>>>>>>> 841b7e02

jobs:
    build:
        runs-on: ubuntu-latest
        defaults:
            run:
              shell: bash
        steps:
            - name: Checkout repository
              uses: actions/checkout@v4
            - name: Set up Go
              uses: actions/setup-go@v3
              with:
                    go-version: 1.21
            - name: install
              run: make install
            - name: install_cli
              run: make install_cli
            - name: consumer unit tests
              run: make unit
            - name: consumer pact tests
              run: make consumer
            - name: provider pact tests
              run: make provider<|MERGE_RESOLUTION|>--- conflicted
+++ resolved
@@ -3,19 +3,10 @@
 on:
     push:
         branches:
-<<<<<<< HEAD
             - step7
     pull_request:
         branches:
             - step7
-=======
-            - step11
-            - master
-    pull_request:
-        branches:
-            - step11
-            - master
->>>>>>> 841b7e02
 
 jobs:
     build:
