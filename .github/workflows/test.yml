--- conflicted
+++ resolved
@@ -3,19 +3,10 @@
 on:
     push:
         branches:
-<<<<<<< HEAD
             - step5
     pull_request:
         branches:
             - step5
-=======
-            - step11
-            - master
-    pull_request:
-        branches:
-            - step11
-            - master
->>>>>>> 841b7e02
 
 jobs:
     build:
