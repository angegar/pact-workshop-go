<<<<<<< HEAD
// +build integration
=======
//go:build integration
>>>>>>> 675516ee

package client

import (
	"fmt"
	"os"
	"strconv"
	"testing"

	"net/url"

	"github.com/pact-foundation/pact-go/v2/consumer"
	"github.com/pact-foundation/pact-go/v2/log"
	"github.com/pact-foundation/pact-go/v2/matchers"
	"github.com/pact-foundation/pact-workshop-go/model"
	"github.com/stretchr/testify/assert"
)

var Like = matchers.Like
var EachLike = matchers.EachLike
var Term = matchers.Term
var Regex = matchers.Regex
var HexValue = matchers.HexValue
var Identifier = matchers.Identifier
var IPAddress = matchers.IPAddress
var IPv6Address = matchers.IPv6Address
var Timestamp = matchers.Timestamp
var Date = matchers.Date
var Time = matchers.Time
var UUID = matchers.UUID
var ArrayMinLike = matchers.ArrayMinLike

type S = matchers.S
type Map = matchers.MapMatcher

var u *url.URL
var client *Client

<<<<<<< HEAD
func TestMain(m *testing.M) {
	var exitCode int

	// Setup Pact and related test stuff
	setup()

	// Run all the tests
	exitCode = m.Run()

	// Shutdown the Mock Service and Write pact files to disk
	if err := pact.WritePact(); err != nil {
		fmt.Println(err)
		os.Exit(1)
	}

	pact.Teardown()
	os.Exit(exitCode)
}
=======
func TestClientPact_GetUser(t *testing.T) {

	log.SetLogLevel("INFO")
	mockProvider, err := consumer.NewV2Pact(consumer.MockHTTPProviderConfig{
		Consumer: os.Getenv("CONSUMER_NAME"),
		Provider: os.Getenv("PROVIDER_NAME"),
		LogDir:   os.Getenv("LOG_DIR"),
		PactDir:  os.Getenv("PACT_DIR"),
	})
	assert.NoError(t, err)
>>>>>>> 675516ee

	t.Run("the user exists", func(t *testing.T) {
		id := 10

		err = mockProvider.
			AddInteraction().
			Given("User sally exists").
			UponReceiving("A request to login with user 'sally'").
			WithRequestPathMatcher("GET", Regex("/user/"+strconv.Itoa(id), "/user/[0-9]+"), func(b *consumer.V2RequestBuilder) {
				b.Header("Authorization", Like("Bearer 2019-01-01"))
			}).
			WillRespondWith(200, func(b *consumer.V2ResponseBuilder) {
				b.BodyMatch(model.User{}).
					Header("Content-Type", Term("application/json", `application\/json`)).
					Header("X-Api-Correlation-Id", Like("100"))
			}).
			ExecuteTest(t, func(config consumer.MockServerConfig) error {
				// Act: test our API client behaves correctly

				// Get the Pact mock server URL
				u, _ = url.Parse("http://" + config.Host + ":" + strconv.Itoa(config.Port))

				// Initialise the API client and point it at the Pact mock server
				client = &Client{
					BaseURL: u,
				}

				// // Execute the API client
				user, err := client.WithToken("2019-01-01").GetUser(id)

				// // Assert basic fact
				if user.ID != id {
					return fmt.Errorf("wanted user with ID %d but got %d", id, user.ID)
				}

				return err
			})

		assert.NoError(t, err)

	})

	t.Run("the user does not exist", func(t *testing.T) {
		id := 10

		err = mockProvider.
			AddInteraction().
			Given("User sally does not exist").
			UponReceiving("A request to login with user 'sally'").
			WithRequestPathMatcher("GET", Regex("/user/"+strconv.Itoa(id), "/user/[0-9]+"), func(b *consumer.V2RequestBuilder) {
				b.Header("Authorization", Like("Bearer 2019-01-01"))
			}).
			WillRespondWith(404, func(b *consumer.V2ResponseBuilder) {
				b.Header("Content-Type", Term("application/json", `application\/json`)).
					Header("X-Api-Correlation-Id", Like("100"))
			}).
			ExecuteTest(t, func(config consumer.MockServerConfig) error {
				// Act: test our API client behaves correctly

				// Get the Pact mock server URL
				u, _ = url.Parse("http://" + config.Host + ":" + strconv.Itoa(config.Port))

				// Initialise the API client and point it at the Pact mock server
				client = &Client{
					BaseURL: u,
				}

				// // Execute the API client
				_, err := client.WithToken("2019-01-01").GetUser(id)
				assert.Equal(t, ErrNotFound, err)
				return nil
			})
		assert.NoError(t, err)

	})
	t.Run("not authenticated", func(t *testing.T) {
		id := 10

		err = mockProvider.
			AddInteraction().
			Given("User is not authenticated").
			UponReceiving("A request to login with user 'sally'").
			WithRequestPathMatcher("GET", Regex("/user/"+strconv.Itoa(id), "/user/[0-9]+")).
			WillRespondWith(401, func(b *consumer.V2ResponseBuilder) {
				b.Header("Content-Type", Term("application/json", `application\/json`)).
					Header("X-Api-Correlation-Id", Like("100"))
			}).
			ExecuteTest(t, func(config consumer.MockServerConfig) error {
				// Act: test our API client behaves correctly

				// Get the Pact mock server URL
				u, _ = url.Parse("http://" + config.Host + ":" + strconv.Itoa(config.Port))

				// Initialise the API client and point it at the Pact mock server
				client = &Client{
					BaseURL: u,
				}

				// // Execute the API client
				_, err := client.WithToken("").GetUser(id)
				assert.Equal(t, ErrUnauthorized, err)
				return nil
			})

	})

<<<<<<< HEAD
func createPact() dsl.Pact {
	return dsl.Pact{
		Consumer: os.Getenv("CONSUMER_NAME"),
		Provider: os.Getenv("PROVIDER_NAME"),
		LogDir:   os.Getenv("LOG_DIR"),
		PactDir:  os.Getenv("PACT_DIR"),
		LogLevel: "INFO",
	}
=======
>>>>>>> 675516ee
}<|MERGE_RESOLUTION|>--- conflicted
+++ resolved
@@ -1,8 +1,4 @@
-<<<<<<< HEAD
-// +build integration
-=======
 //go:build integration
->>>>>>> 675516ee
 
 package client
 
@@ -41,26 +37,6 @@
 var u *url.URL
 var client *Client
 
-<<<<<<< HEAD
-func TestMain(m *testing.M) {
-	var exitCode int
-
-	// Setup Pact and related test stuff
-	setup()
-
-	// Run all the tests
-	exitCode = m.Run()
-
-	// Shutdown the Mock Service and Write pact files to disk
-	if err := pact.WritePact(); err != nil {
-		fmt.Println(err)
-		os.Exit(1)
-	}
-
-	pact.Teardown()
-	os.Exit(exitCode)
-}
-=======
 func TestClientPact_GetUser(t *testing.T) {
 
 	log.SetLogLevel("INFO")
@@ -71,7 +47,6 @@
 		PactDir:  os.Getenv("PACT_DIR"),
 	})
 	assert.NoError(t, err)
->>>>>>> 675516ee
 
 	t.Run("the user exists", func(t *testing.T) {
 		id := 10
@@ -178,15 +153,4 @@
 
 	})
 
-<<<<<<< HEAD
-func createPact() dsl.Pact {
-	return dsl.Pact{
-		Consumer: os.Getenv("CONSUMER_NAME"),
-		Provider: os.Getenv("PROVIDER_NAME"),
-		LogDir:   os.Getenv("LOG_DIR"),
-		PactDir:  os.Getenv("PACT_DIR"),
-		LogLevel: "INFO",
-	}
-=======
->>>>>>> 675516ee
 }