--- conflicted
+++ resolved
@@ -1,8 +1,4 @@
-<<<<<<< HEAD
-SHELL = "/bin/bash"
-=======
 SHELL = /bin/bash
->>>>>>> 2eb3f7f6
 
 export PATH := $(PWD)/pact/bin:$(PATH)
 export PATH
