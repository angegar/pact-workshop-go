--- conflicted
+++ resolved
@@ -2,11 +2,6 @@
 
 install:
 	@if [ ! -d pact/bin ]; then\
-<<<<<<< HEAD
-		echo "--- 🛠 Installing Pact CLI dependencies";\
-		curl -fsSL https://raw.githubusercontent.com/pact-foundation/pact-ruby-standalone/master/install.sh | bash;\
-    fi
-=======
 		echo "--- Installing Pact CLI dependencies";\
 		curl -fsSL https://raw.githubusercontent.com/pact-foundation/pact-ruby-standalone/master/install.sh | bash;\
     fi
@@ -15,7 +10,6 @@
 	go install github.com/pact-foundation/pact-go/v2@2.x.x
 	sudo mkdir -p /usr/local/lib/
 	sudo $$HOME/go/bin/pact-go -l DEBUG install
->>>>>>> aa3789e7
 
 run-consumer:
 	@go run consumer/client/cmd/main.go
@@ -25,14 +19,6 @@
 
 unit:
 	@echo "--- 🔨Running Unit tests "
-<<<<<<< HEAD
-	go test -tags=unit -count=1 github.com/pact-foundation/pact-workshop-go/consumer/client -run 'TestClientUnit'
-
-consumer: install
-	@echo "--- 🔨Running Consumer Pact tests "
-	go test -tags=integration -count=1 github.com/pact-foundation/pact-workshop-go/consumer/client -run 'TestClientPact'
-
-=======
 	go test -tags=unit -count=1 github.com/pact-foundation/pact-workshop-go/consumer/client -run 'TestClientUnit' -v
 
 consumer: export PACT_TEST := true
@@ -41,7 +27,6 @@
 	go test -tags=integration -count=1 github.com/pact-foundation/pact-workshop-go/consumer/client -run 'TestClientPact' -v
 
 provider: export PACT_TEST := true
->>>>>>> aa3789e7
 provider: install
 	@echo "--- 🔨Running Provider Pact tests "
 	go test -count=1 -tags=integration github.com/pact-foundation/pact-workshop-go/provider -run "TestPactProvider" -v
